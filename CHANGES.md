--- conflicted
+++ resolved
@@ -18,12 +18,10 @@
     the focus follows when the mouse enters another workspace
     but not moving into any window.
 
-<<<<<<< HEAD
   * Compiles with GHC 8.4.0
-=======
+
   * Restored compatability with GHC version prior to 8.0.1 by removing the
     dependency on directory version 1.2.3.
->>>>>>> fe6215d3
 
 ## 0.13 (February 10, 2017)
 
